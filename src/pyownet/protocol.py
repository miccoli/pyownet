--- conflicted
+++ resolved
@@ -37,15 +37,12 @@
 
 from __future__ import print_function
 
+import sys
 import warnings
 import struct
 import socket
 
-<<<<<<< HEAD
-from . import Error as PackageError
-=======
 from . import Error as _Error
->>>>>>> 888e9128
 
 #
 # owserver protocol related constants
@@ -159,11 +156,7 @@
 # exceptions
 #
 
-<<<<<<< HEAD
-class Error(PackageError):
-=======
 class Error(_Error):
->>>>>>> 888e9128
     """Base class for all module errors."""
 
 
