--- conflicted
+++ resolved
@@ -42,11 +42,6 @@
 
 from __future__ import print_function
 
-<<<<<<< HEAD
-import sys
-import warnings
-=======
->>>>>>> 63e12347
 import struct
 import socket
 try:
@@ -160,22 +155,12 @@
     return _s2b(s) + b'\x00'
 
 
-if sys.version_info < (3, ):
-    _tostr = lambda x: str(x)
-else:
-    _tostr = lambda x: str(x, 'ascii')
-
-
 def bytes2str(b):
     """Transform bytes to string."""
 
     if not isinstance(b, (bytes, )):
         raise TypeError()
-<<<<<<< HEAD
-    return _tostr(b)
-=======
     return _b2s(b)
->>>>>>> 63e12347
 
 
 #
