"""python owserver client"""

#
# Copyright 2013-2016 Stefano Miccoli
#
# This python package is free software: you can redistribute it and/or modify
# it under the terms of the GNU General Public License as published by
# the Free Software Foundation, either version 3 of the License, or
# (at your option) any later version.
#
# This program is distributed in the hope that it will be useful,
# but WITHOUT ANY WARRANTY; without even the implied warranty of
# MERCHANTABILITY or FITNESS FOR A PARTICULAR PURPOSE.  See the
# GNU General Public License for more details.
#
# You should have received a copy of the GNU General Public License
# along with this program.  If not, see <http://www.gnu.org/licenses/>.
#

__all__ = ['__version__', 'Error']
<<<<<<< HEAD
__version__ = '0.9.1.dev3'
=======
__version__ = '0.9.1.dev2+timeout1'
>>>>>>> 7817bd5d


class Error(Exception):
    """Base class for all package errors"""

# map legacy classes to protocol module
from . import (protocol, legacy)
protocol.OwnetProxy = legacy.OwnetProxy<|MERGE_RESOLUTION|>--- conflicted
+++ resolved
@@ -18,11 +18,7 @@
 #
 
 __all__ = ['__version__', 'Error']
-<<<<<<< HEAD
-__version__ = '0.9.1.dev3'
-=======
-__version__ = '0.9.1.dev2+timeout1'
->>>>>>> 7817bd5d
+__version__ = '0.9.1.dev4'
 
 
 class Error(Exception):
