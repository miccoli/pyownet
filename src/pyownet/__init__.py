"""python owserver client"""

#
# Copyright 2013-2017 Stefano Miccoli
#
# This python package is free software: you can redistribute it and/or modify
# it under the terms of the Lesser GNU General Public License as published by
# the Free Software Foundation, either version 3 of the License, or
# (at your option) any later version.
#
# This program is distributed in the hope that it will be useful,
# but WITHOUT ANY WARRANTY; without even the implied warranty of
# MERCHANTABILITY or FITNESS FOR A PARTICULAR PURPOSE.  See the
# Lesser GNU General Public License for more details.
#
# You should have received a copy of the Lesser GNU General Public License
# along with this program.  If not, see <http://www.gnu.org/licenses/>.
#

__all__ = ['__version__', 'Error']
<<<<<<< HEAD
__version__ = '0.11.0.dev2'
=======
__version__ = '0.10.0.post1'
>>>>>>> 9afd404c


class Error(Exception):
    """Base class for all package errors"""<|MERGE_RESOLUTION|>--- conflicted
+++ resolved
@@ -18,11 +18,7 @@
 #
 
 __all__ = ['__version__', 'Error']
-<<<<<<< HEAD
 __version__ = '0.11.0.dev2'
-=======
-__version__ = '0.10.0.post1'
->>>>>>> 9afd404c
 
 
 class Error(Exception):
