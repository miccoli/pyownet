--- conflicted
+++ resolved
@@ -4,11 +4,7 @@
 # and then run "tox" from this directory.
 
 [tox]
-<<<<<<< HEAD
-envlist = py26, py27, py33, py34, py35, py36, pypy, pypy3, pep8, docs,
-=======
 envlist = py27, py33, py34, py35, py36, py37, pypy, pypy3, pep8, docs,
->>>>>>> 9afd404c
 
 [testenv]
 commands = {envpython} -m tests.test_protocol
@@ -25,7 +21,7 @@
 jobs = auto
 ignore = E402, E731
 #max-complexity = 10
-ignore = E226,E305,E402
+#ignore = E222,E126
 
 [testenv:docs]
 deps =
