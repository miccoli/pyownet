from setuptools import setup
import re

with open('README.rst') as infile:
    long_description = infile.read()

regex = re.compile(
    r"__version__ = (?P<quot>['\"])(?P<ver>[\w.+-]+?)(?P=quot)$", )

with open('src/pyownet/__init__.py') as infile:
    for line in infile:
        version_match = regex.match(line)
        if version_match:
            __version__ = version_match.group('ver')
            break
    else:
        raise RuntimeError("Unable to find version string.")


setup(
    name='pyownet',
    version=__version__,
    description='Python OWFS client library (owserver protocol)',
    long_description=long_description,
    author='Stefano Miccoli',
    author_email='stefano.miccoli@polimi.it',
    url='https://github.com/miccoli/pyownet',
    license='LGPLv3',
    keywords=['OWFS', ],
    classifiers=[
        'Development Status :: 3 - Alpha',
        'Environment :: Other Environment',
        'Intended Audience :: Developers',
        'License :: OSI Approved :: GNU Lesser General Public License v3 or later (LGPLv3+)',
        'Programming Language :: Python',
        'Programming Language :: Python :: 2.7',
        'Programming Language :: Python :: 3',
        'Programming Language :: Python :: 3.3',
        'Programming Language :: Python :: 3.4',
        'Programming Language :: Python :: 3.5',
        'Programming Language :: Python :: 3.6',
<<<<<<< HEAD
=======
        'Programming Language :: Python :: 3.7',
        'Topic :: Home Automation',
>>>>>>> 9afd404c
    ],
    package_dir={'': 'src'},
    packages=['pyownet', ],
    test_suite="tests.test_protocol",
    use_2to3=True,
)<|MERGE_RESOLUTION|>--- conflicted
+++ resolved
@@ -39,11 +39,8 @@
         'Programming Language :: Python :: 3.4',
         'Programming Language :: Python :: 3.5',
         'Programming Language :: Python :: 3.6',
-<<<<<<< HEAD
-=======
         'Programming Language :: Python :: 3.7',
         'Topic :: Home Automation',
->>>>>>> 9afd404c
     ],
     package_dir={'': 'src'},
     packages=['pyownet', ],
