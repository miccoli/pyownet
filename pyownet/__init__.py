--- conflicted
+++ resolved
@@ -18,11 +18,7 @@
 #
 
 __all__ = ['__version__', ]
-<<<<<<< HEAD
-__version__ = '0.9.0dev4'
-=======
-__version__ = '0.8.2.dev5'
->>>>>>> 9bd57405
+__version__ = '0.9.0dev5'
 
 
 class Error(Exception):
