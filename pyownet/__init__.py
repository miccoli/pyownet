"""python ownet client"""

#
# Copyright 2013-2015 Stefano Miccoli
#
# This python package is free software: you can redistribute it and/or modify
# it under the terms of the GNU General Public License as published by
# the Free Software Foundation, either version 3 of the License, or
# (at your option) any later version.
#
# This program is distributed in the hope that it will be useful,
# but WITHOUT ANY WARRANTY; without even the implied warranty of
# MERCHANTABILITY or FITNESS FOR A PARTICULAR PURPOSE.  See the
# GNU General Public License for more details.
#
# You should have received a copy of the GNU General Public License
# along with this program.  If not, see <http://www.gnu.org/licenses/>.
#

__all__ = ['__version__', ]
<<<<<<< HEAD
__version__ = '0.9.0.dev3'
=======
__version__ = '0.8.1'
>>>>>>> 4753e92a


class Error(Exception):
    """Base class for all package errors"""
    pass<|MERGE_RESOLUTION|>--- conflicted
+++ resolved
@@ -18,11 +18,7 @@
 #
 
 __all__ = ['__version__', ]
-<<<<<<< HEAD
-__version__ = '0.9.0.dev3'
-=======
-__version__ = '0.8.1'
->>>>>>> 4753e92a
+__version__ = '0.9.0dev4'
 
 
 class Error(Exception):
