--- conflicted
+++ resolved
@@ -17,14 +17,10 @@
 # along with this program.  If not, see <http://www.gnu.org/licenses/>.
 #
 
-<<<<<<< HEAD
-__version__ = 'devs2'
-=======
 __all__ = ['__version__', ]
-__version__ = '0.8.0'
+__version__ = '0.9.0.dev3'
 
 
 class Error(Exception):
     """Base class for all package errors"""
-    pass
->>>>>>> 1dd00d85
+    pass